/** @type {import('@jest/types').Config.InitialOptions} */
module.exports = {
  modulePathIgnorePatterns: [
    "<rootDir>/.tmp",
    "<rootDir>/examples",
    "<rootDir>/templates",
  ],
  projects: [
<<<<<<< HEAD
    {
      displayName: "create-remix",
      testEnvironment: "node",
      testMatch: ["<rootDir>/packages/create-remix/**/*-test.[jt]s?(x)"],
      globalSetup: process.env.CI ? undefined : "<rootDir>/jest/buildRemix.ts",
    },
    {
      displayName: "integration",
      preset: "jest-puppeteer",
      testMatch: ["<rootDir>/integration/**/*-test.[jt]s?(x)"],
      globalSetup: "<rootDir>/integration/helpers/global-setup.ts",
      setupFilesAfterEnv: ["<rootDir>/integration/helpers/setupAfterEnv.ts"],
    },
    {
      displayName: "remix-architect",
      testEnvironment: "node",
      testMatch: ["<rootDir>/packages/remix-architect/**/*-test.[jt]s?(x)"],
      setupFiles: ["<rootDir>/packages/remix-architect/__tests__/setup.ts"],
    },
    {
      displayName: "remix-dev",
      testEnvironment: "node",
      testMatch: ["<rootDir>/packages/remix-dev/**/*-test.[jt]s?(x)"],
      setupFilesAfterEnv: [
        "<rootDir>/packages/remix-dev/__tests__/setupAfterEnv.ts",
      ],
      globalSetup: process.env.CI ? undefined : "<rootDir>/jest/buildRemix.ts",
    },
    {
      displayName: "remix-css-modules",
      testEnvironment: "node",
      testMatch: ["<rootDir>/packages/remix-css-modules/**/*-test.[jt]s?(x)"],
      globalSetup: process.env.CI ? undefined : "<rootDir>/jest/buildRemix.ts",
    },
    {
      displayName: "remix-express",
      testEnvironment: "node",
      testMatch: ["<rootDir>/packages/remix-express/**/*-test.[jt]s?(x)"],
      setupFiles: ["<rootDir>/packages/remix-express/__tests__/setup.ts"],
    },
    {
      displayName: "remix-netlify",
      testEnvironment: "node",
      testMatch: ["<rootDir>/packages/remix-netlify/**/*-test.[jt]s?(x)"],
      setupFiles: ["<rootDir>/packages/remix-netlify/__tests__/setup.ts"],
    },
    {
      displayName: "remix-node",
      testEnvironment: "node",
      testMatch: ["<rootDir>/packages/remix-node/**/*-test.[jt]s?(x)"],
      setupFiles: ["<rootDir>/packages/remix-node/__tests__/setup.ts"],
    },
    {
      displayName: "remix-react",
      testEnvironment: "jsdom",
      testMatch: ["<rootDir>/packages/remix-react/**/*-test.[jt]s?(x)"],
      setupFiles: ["<rootDir>/packages/remix-react/__tests__/setup.ts"],
    },
    {
      displayName: "remix-server-runtime",
      testEnvironment: "node",
      testMatch: [
        "<rootDir>/packages/remix-server-runtime/**/*-test.[jt]s?(x)",
      ],
      setupFiles: [
        "<rootDir>/packages/remix-server-runtime/__tests__/setup.ts",
      ],
    },
    {
      displayName: "remix-vercel",
      testEnvironment: "node",
      testMatch: ["<rootDir>/packages/remix-vercel/**/*-test.[jt]s?(x)"],
      setupFiles: ["<rootDir>/packages/remix-vercel/__tests__/setup.ts"],
    },
    // Fixture Apps
    {
      displayName: "gists-app",
      preset: "jest-puppeteer",
      testMatch: ["<rootDir>/fixtures/gists-app/**/*-test.[jt]s?(x)"],
      globalSetup: "<rootDir>/fixtures/gists-app/jest/globalSetup.ts",
      globalTeardown: "<rootDir>/fixtures/gists-app/jest/globalTeardown.ts",
      setupFiles: ["<rootDir>/fixtures/gists-app/jest/setup.ts"],
      setupFilesAfterEnv: [
        "<rootDir>/fixtures/gists-app/jest/setupAfterEnv.ts",
      ],
    },
=======
    "packages/remix-dev",
    "packages/remix-architect",
    "packages/remix-express",
    "packages/remix-netlify",
    "packages/remix-vercel",
    "packages/remix-node",
    "packages/remix-react",
    "packages/remix-server-runtime",
>>>>>>> a9f2dde6
  ],
  watchPlugins: [
    require.resolve("jest-watch-select-projects"),
    require.resolve("jest-watch-typeahead/filename"),
    require.resolve("jest-watch-typeahead/testname"),
  ],
};<|MERGE_RESOLUTION|>--- conflicted
+++ resolved
@@ -6,95 +6,8 @@
     "<rootDir>/templates",
   ],
   projects: [
-<<<<<<< HEAD
-    {
-      displayName: "create-remix",
-      testEnvironment: "node",
-      testMatch: ["<rootDir>/packages/create-remix/**/*-test.[jt]s?(x)"],
-      globalSetup: process.env.CI ? undefined : "<rootDir>/jest/buildRemix.ts",
-    },
-    {
-      displayName: "integration",
-      preset: "jest-puppeteer",
-      testMatch: ["<rootDir>/integration/**/*-test.[jt]s?(x)"],
-      globalSetup: "<rootDir>/integration/helpers/global-setup.ts",
-      setupFilesAfterEnv: ["<rootDir>/integration/helpers/setupAfterEnv.ts"],
-    },
-    {
-      displayName: "remix-architect",
-      testEnvironment: "node",
-      testMatch: ["<rootDir>/packages/remix-architect/**/*-test.[jt]s?(x)"],
-      setupFiles: ["<rootDir>/packages/remix-architect/__tests__/setup.ts"],
-    },
-    {
-      displayName: "remix-dev",
-      testEnvironment: "node",
-      testMatch: ["<rootDir>/packages/remix-dev/**/*-test.[jt]s?(x)"],
-      setupFilesAfterEnv: [
-        "<rootDir>/packages/remix-dev/__tests__/setupAfterEnv.ts",
-      ],
-      globalSetup: process.env.CI ? undefined : "<rootDir>/jest/buildRemix.ts",
-    },
-    {
-      displayName: "remix-css-modules",
-      testEnvironment: "node",
-      testMatch: ["<rootDir>/packages/remix-css-modules/**/*-test.[jt]s?(x)"],
-      globalSetup: process.env.CI ? undefined : "<rootDir>/jest/buildRemix.ts",
-    },
-    {
-      displayName: "remix-express",
-      testEnvironment: "node",
-      testMatch: ["<rootDir>/packages/remix-express/**/*-test.[jt]s?(x)"],
-      setupFiles: ["<rootDir>/packages/remix-express/__tests__/setup.ts"],
-    },
-    {
-      displayName: "remix-netlify",
-      testEnvironment: "node",
-      testMatch: ["<rootDir>/packages/remix-netlify/**/*-test.[jt]s?(x)"],
-      setupFiles: ["<rootDir>/packages/remix-netlify/__tests__/setup.ts"],
-    },
-    {
-      displayName: "remix-node",
-      testEnvironment: "node",
-      testMatch: ["<rootDir>/packages/remix-node/**/*-test.[jt]s?(x)"],
-      setupFiles: ["<rootDir>/packages/remix-node/__tests__/setup.ts"],
-    },
-    {
-      displayName: "remix-react",
-      testEnvironment: "jsdom",
-      testMatch: ["<rootDir>/packages/remix-react/**/*-test.[jt]s?(x)"],
-      setupFiles: ["<rootDir>/packages/remix-react/__tests__/setup.ts"],
-    },
-    {
-      displayName: "remix-server-runtime",
-      testEnvironment: "node",
-      testMatch: [
-        "<rootDir>/packages/remix-server-runtime/**/*-test.[jt]s?(x)",
-      ],
-      setupFiles: [
-        "<rootDir>/packages/remix-server-runtime/__tests__/setup.ts",
-      ],
-    },
-    {
-      displayName: "remix-vercel",
-      testEnvironment: "node",
-      testMatch: ["<rootDir>/packages/remix-vercel/**/*-test.[jt]s?(x)"],
-      setupFiles: ["<rootDir>/packages/remix-vercel/__tests__/setup.ts"],
-    },
-    // Fixture Apps
-    {
-      displayName: "gists-app",
-      preset: "jest-puppeteer",
-      testMatch: ["<rootDir>/fixtures/gists-app/**/*-test.[jt]s?(x)"],
-      globalSetup: "<rootDir>/fixtures/gists-app/jest/globalSetup.ts",
-      globalTeardown: "<rootDir>/fixtures/gists-app/jest/globalTeardown.ts",
-      setupFiles: ["<rootDir>/fixtures/gists-app/jest/setup.ts"],
-      setupFilesAfterEnv: [
-        "<rootDir>/fixtures/gists-app/jest/setupAfterEnv.ts",
-      ],
-    },
-=======
     "packages/remix-dev",
+    "packages/remix-css-modules",
     "packages/remix-architect",
     "packages/remix-express",
     "packages/remix-netlify",
@@ -102,7 +15,6 @@
     "packages/remix-node",
     "packages/remix-react",
     "packages/remix-server-runtime",
->>>>>>> a9f2dde6
   ],
   watchPlugins: [
     require.resolve("jest-watch-select-projects"),
