import { test, expect } from "@playwright/test";
import { ServerMode } from "@remix-run/server-runtime/mode";

import { createAppFixture, createFixture, js } from "./helpers/create-fixture";
import type { Fixture, AppFixture } from "./helpers/create-fixture";
import { PlaywrightFixture } from "./helpers/playwright-fixture";

test.describe("ErrorBoundary", () => {
  let fixture: Fixture;
  let appFixture: AppFixture;
  let _consoleError: any;

  let ROOT_BOUNDARY_TEXT = "ROOT_BOUNDARY_TEXT";
  let OWN_BOUNDARY_TEXT = "OWN_BOUNDARY_TEXT";

  let HAS_BOUNDARY_LOADER = "/yes/loader" as const;
  let HAS_BOUNDARY_LOADER_FILE = "/yes.loader" as const;
  let HAS_BOUNDARY_ACTION = "/yes/action" as const;
  let HAS_BOUNDARY_ACTION_FILE = "/yes.action" as const;
  let HAS_BOUNDARY_RENDER = "/yes/render" as const;
  let HAS_BOUNDARY_RENDER_FILE = "/yes.render" as const;
  let HAS_BOUNDARY_NO_LOADER_OR_ACTION = "/yes/no-loader-or-action" as const;
  let HAS_BOUNDARY_NO_LOADER_OR_ACTION_FILE =
    "/yes.no-loader-or-action" as const;

  let NO_BOUNDARY_ACTION = "/no/action" as const;
  let NO_BOUNDARY_ACTION_FILE = "/no.action" as const;
  let NO_BOUNDARY_LOADER = "/no/loader" as const;
  let NO_BOUNDARY_LOADER_FILE = "/no.loader" as const;
  let NO_BOUNDARY_RENDER = "/no/render" as const;
  let NO_BOUNDARY_RENDER_FILE = "/no.render" as const;
  let NO_BOUNDARY_NO_LOADER_OR_ACTION = "/no/no-loader-or-action" as const;
  let NO_BOUNDARY_NO_LOADER_OR_ACTION_FILE = "/no.no-loader-or-action" as const;

  let NOT_FOUND_HREF = "/not/found";

  // packages/remix-react/errorBoundaries.tsx
  let INTERNAL_ERROR_BOUNDARY_HEADING = "Application Error";

  test.beforeAll(async () => {
    _consoleError = console.error;
    console.error = () => {};
    fixture = await createFixture({
      future: { v2_routeConvention: true },
      files: {
        "app/root.jsx": js`
          import { Links, Meta, Outlet, Scripts } from "@remix-run/react";

          export default function Root() {
            return (
              <html lang="en">
                <head>
                  <Meta />
                  <Links />
                </head>
                <body>
                  <main>
                    <Outlet />
                  </main>
                  <Scripts />
                </body>
              </html>
            );
          }

          export function ErrorBoundary() {
            return (
              <html>
                <head />
                <body>
                  <main>
                    <div id="root-boundary">${ROOT_BOUNDARY_TEXT}</div>
                  </main>
                  <Scripts />
                </body>
              </html>
            )
          }
        `,

        "app/routes/_index.jsx": js`
          import { Link, Form } from "@remix-run/react";
          export default function () {
            return (
              <div>
                <Link to="${NOT_FOUND_HREF}">${NOT_FOUND_HREF}</Link>

                <Form method="post">
                  <button formAction="${HAS_BOUNDARY_ACTION}" type="submit">
                    Own Boundary
                  </button>
                  <button formAction="${NO_BOUNDARY_ACTION}" type="submit">
                    No Boundary
                  </button>
                  <button formAction="${HAS_BOUNDARY_NO_LOADER_OR_ACTION}" type="submit">
                    Has Boundary No Loader or Action
                  </button>
                  <button formAction="${NO_BOUNDARY_NO_LOADER_OR_ACTION}" type="submit">
                    No Boundary No Loader or Action
                  </button>
                </Form>

                <Link to="${HAS_BOUNDARY_LOADER}">
                  ${HAS_BOUNDARY_LOADER}
                </Link>
                <Link to="${NO_BOUNDARY_LOADER}">
                  ${NO_BOUNDARY_LOADER}
                </Link>
                <Link to="${HAS_BOUNDARY_RENDER}">
                  ${HAS_BOUNDARY_RENDER}
                </Link>
                <Link to="${NO_BOUNDARY_RENDER}">
                  ${NO_BOUNDARY_RENDER}
                </Link>
              </div>
            )
          }
        `,

        [`app/routes${HAS_BOUNDARY_ACTION_FILE}.jsx`]: js`
          import { Form } from "@remix-run/react";
          export async function action() {
            throw new Error("Kaboom!")
          }
          export function ErrorBoundary() {
            return <p id="own-boundary">${OWN_BOUNDARY_TEXT}</p>
          }
          export default function () {
            return (
              <Form method="post">
                <button type="submit" formAction="${HAS_BOUNDARY_ACTION}">
                  Go
                </button>
              </Form>
            );
          }
        `,

        [`app/routes${NO_BOUNDARY_ACTION_FILE}.jsx`]: js`
          import { Form } from "@remix-run/react";
          export function action() {
            throw new Error("Kaboom!")
          }
          export default function () {
            return (
              <Form method="post">
                <button type="submit" formAction="${NO_BOUNDARY_ACTION}">
                  Go
                </button>
              </Form>
            )
          }
        `,

        [`app/routes${HAS_BOUNDARY_LOADER_FILE}.jsx`]: js`
          export function loader() {
            throw new Error("Kaboom!")
          }
          export function ErrorBoundary() {
            return <div id="own-boundary">${OWN_BOUNDARY_TEXT}</div>
          }
          export default function () {
            return <div/>
          }
        `,

        [`app/routes${NO_BOUNDARY_LOADER_FILE}.jsx`]: js`
          export function loader() {
            throw new Error("Kaboom!")
          }
          export default function () {
            return <div/>
          }
        `,

        [`app/routes${NO_BOUNDARY_RENDER_FILE}.jsx`]: js`
          export default function () {
            throw new Error("Kaboom!")
            return <div/>
          }
        `,

        [`app/routes${HAS_BOUNDARY_RENDER_FILE}.jsx`]: js`
          export default function () {
            throw new Error("Kaboom!")
            return <div/>
          }

          export function ErrorBoundary() {
            return <div id="own-boundary">${OWN_BOUNDARY_TEXT}</div>
          }
        `,

        [`app/routes${HAS_BOUNDARY_NO_LOADER_OR_ACTION_FILE}.jsx`]: js`
          export function ErrorBoundary() {
            return <div id="boundary-no-loader-or-action">${OWN_BOUNDARY_TEXT}</div>
          }
          export default function Index() {
            return <div/>
          }
        `,

        [`app/routes${NO_BOUNDARY_NO_LOADER_OR_ACTION_FILE}.jsx`]: js`
          export default function Index() {
            return <div/>
          }
        `,

        "app/routes/fetcher-boundary.jsx": js`
          import { useFetcher } from "@remix-run/react";
          export function ErrorBoundary() {
            return <p id="fetcher-boundary">${OWN_BOUNDARY_TEXT}</p>
          }
          export default function() {
            let fetcher = useFetcher();

            return (
              <div>
                <fetcher.Form method="post">
                  <button formAction="${NO_BOUNDARY_NO_LOADER_OR_ACTION}" type="submit" />
                </fetcher.Form>
              </div>
            )
          }
        `,

        "app/routes/fetcher-no-boundary.jsx": js`
          import { useFetcher } from "@remix-run/react";
          export default function() {
            let fetcher = useFetcher();

            return (
              <div>
                <fetcher.Form method="post">
                  <button formAction="${NO_BOUNDARY_NO_LOADER_OR_ACTION}" type="submit">
                    No Loader or Action
                  </button>
                </fetcher.Form>
              </div>
            )
          }
        `,

        "app/routes/action.jsx": js`
          import { Outlet, useLoaderData } from "@remix-run/react";

          export function loader() {
            return "PARENT";
          }

          export default function () {
            return (
              <div>
                <p id="parent-data">{useLoaderData()}</p>
                <Outlet />
              </div>
            )
          }
        `,

        "app/routes/action.child-error.jsx": js`
          import { Form, useLoaderData } from "@remix-run/react";

          export function loader() {
            return "CHILD";
          }

          export function action() {
            throw new Error("Broken!");
          }

          export default function () {
            return (
              <>
                <p id="child-data">{useLoaderData()}</p>
                <Form method="post" reloadDocument={true}>
                  <button type="submit" name="key" value="value">
                    Submit
                  </button>
                </Form>
              </>
            )
          }

          export function ErrorBoundary({ error }) {
            return <p id="child-error">{error.message}</p>;
          }
        `,
      },
    });

    appFixture = await createAppFixture(fixture);
  });

  test.afterAll(() => {
    console.error = _consoleError;
    appFixture.close();
  });

  test("invalid request methods", async () => {
    let res = await fixture.requestDocument("/", { method: "OPTIONS" });
    expect(res.status).toBe(405);
    expect(await res.text()).toMatch(ROOT_BOUNDARY_TEXT);
  });

  test("own boundary, action, document request", async () => {
    let params = new URLSearchParams();
    let res = await fixture.postDocument(HAS_BOUNDARY_ACTION, params);
    expect(res.status).toBe(500);
    expect(await res.text()).toMatch(OWN_BOUNDARY_TEXT);
  });

  test("own boundary, action, client transition from other route", async ({
    page,
  }) => {
    let app = new PlaywrightFixture(appFixture, page);
    await app.goto("/");
    await app.clickSubmitButton(HAS_BOUNDARY_ACTION);
    await page.waitForSelector(`text=${OWN_BOUNDARY_TEXT}`);
    expect(await app.getHtml("main")).toMatch(OWN_BOUNDARY_TEXT);
  });

  test("own boundary, action, client transition from itself", async ({
    page,
  }) => {
    let app = new PlaywrightFixture(appFixture, page);
    await app.goto(HAS_BOUNDARY_ACTION);
    await app.clickSubmitButton(HAS_BOUNDARY_ACTION);
    await page.waitForSelector(`text=${OWN_BOUNDARY_TEXT}`);
    expect(await app.getHtml("main")).toMatch(OWN_BOUNDARY_TEXT);
  });

  test("bubbles to parent in action document requests", async () => {
    let params = new URLSearchParams();
    let res = await fixture.postDocument(NO_BOUNDARY_ACTION, params);
    expect(res.status).toBe(500);
    expect(await res.text()).toMatch(ROOT_BOUNDARY_TEXT);
  });

  test("bubbles to parent in action script transitions from other routes", async ({
    page,
  }) => {
    let app = new PlaywrightFixture(appFixture, page);
    await app.goto("/");
    await app.clickSubmitButton(NO_BOUNDARY_ACTION);
    await page.waitForSelector(`text=${ROOT_BOUNDARY_TEXT}`);
    expect(await app.getHtml("main")).toMatch(ROOT_BOUNDARY_TEXT);
  });

  test("bubbles to parent in action script transitions from self", async ({
    page,
  }) => {
    let app = new PlaywrightFixture(appFixture, page);
    await app.goto(NO_BOUNDARY_ACTION);
    await app.clickSubmitButton(NO_BOUNDARY_ACTION);
    await page.waitForSelector(`text=${ROOT_BOUNDARY_TEXT}`);
    expect(await app.getHtml("main")).toMatch(ROOT_BOUNDARY_TEXT);
  });

  test("own boundary, loader, document request", async () => {
    let res = await fixture.requestDocument(HAS_BOUNDARY_LOADER);
    expect(res.status).toBe(500);
    expect(await res.text()).toMatch(OWN_BOUNDARY_TEXT);
  });

  test("own boundary, loader, client transition", async ({ page }) => {
    let app = new PlaywrightFixture(appFixture, page);
    await app.goto("/");
    await app.clickLink(HAS_BOUNDARY_LOADER);
    await page.waitForSelector(`text=${OWN_BOUNDARY_TEXT}`);
    expect(await app.getHtml("main")).toMatch(OWN_BOUNDARY_TEXT);
  });

  test("bubbles to parent in loader document requests", async () => {
    let res = await fixture.requestDocument(NO_BOUNDARY_LOADER);
    expect(res.status).toBe(500);
    expect(await res.text()).toMatch(ROOT_BOUNDARY_TEXT);
  });

  test("bubbles to parent in loader script transitions from other routes", async ({
    page,
  }) => {
    let app = new PlaywrightFixture(appFixture, page);
    await app.goto("/");
    await app.clickLink(NO_BOUNDARY_LOADER);
    await page.waitForSelector(`text=${ROOT_BOUNDARY_TEXT}`);
    expect(await app.getHtml("main")).toMatch(ROOT_BOUNDARY_TEXT);
  });

  test("ssr rendering errors with no boundary", async () => {
    let res = await fixture.requestDocument(NO_BOUNDARY_RENDER);
    expect(res.status).toBe(500);
    expect(await res.text()).toMatch(ROOT_BOUNDARY_TEXT);
  });

  test("script transition rendering errors with no boundary", async ({
    page,
  }) => {
    let app = new PlaywrightFixture(appFixture, page);
    await app.goto("/");
    await app.clickLink(NO_BOUNDARY_RENDER);
    await page.waitForSelector(`text=${ROOT_BOUNDARY_TEXT}`);
    expect(await app.getHtml("main")).toMatch(ROOT_BOUNDARY_TEXT);
  });

  test("ssr rendering errors with boundary", async () => {
    let res = await fixture.requestDocument(HAS_BOUNDARY_RENDER);
    expect(res.status).toBe(500);
    expect(await res.text()).toMatch(OWN_BOUNDARY_TEXT);
  });

  test("script transition rendering errors with boundary", async ({ page }) => {
    let app = new PlaywrightFixture(appFixture, page);
    await app.goto("/");
    await app.clickLink(HAS_BOUNDARY_RENDER);
    await page.waitForSelector(`text=${OWN_BOUNDARY_TEXT}`);
    expect(await app.getHtml("main")).toMatch(OWN_BOUNDARY_TEXT);
  });

  test("uses correct error boundary on server action errors in nested routes", async ({
    page,
  }) => {
    let app = new PlaywrightFixture(appFixture, page);
    await app.goto(`/action/child-error`);
    expect(await app.getHtml("#parent-data")).toMatch("PARENT");
    expect(await app.getHtml("#child-data")).toMatch("CHILD");
    await page.click("button[type=submit]");
    await page.waitForSelector("#child-error");
    // Preserves parent loader data
    expect(await app.getHtml("#parent-data")).toMatch("PARENT");
    expect(await app.getHtml("#child-error")).toMatch(
      "Unexpected Server Error"
    );
  });

  test("renders own boundary in fetcher action submission without action from other routes", async ({
    page,
  }) => {
    let app = new PlaywrightFixture(appFixture, page);
    await app.goto("/fetcher-boundary");
    await app.clickSubmitButton(NO_BOUNDARY_NO_LOADER_OR_ACTION);
    await page.waitForSelector("#fetcher-boundary");
  });

  test("renders root boundary in fetcher action submission without action from other routes", async ({
    page,
  }) => {
    let app = new PlaywrightFixture(appFixture, page);
    await app.goto("/fetcher-no-boundary");
    await app.clickSubmitButton(NO_BOUNDARY_NO_LOADER_OR_ACTION);
    await page.waitForSelector(`text=${ROOT_BOUNDARY_TEXT}`);
  });

  test("renders root boundary in document POST without action requests", async () => {
    let res = await fixture.requestDocument(NO_BOUNDARY_NO_LOADER_OR_ACTION, {
      method: "post",
    });
    expect(res.status).toBe(405);
    expect(await res.text()).toMatch(ROOT_BOUNDARY_TEXT);
  });

  test("renders root boundary in action script transitions without action from other routes", async ({
    page,
  }) => {
    let app = new PlaywrightFixture(appFixture, page);
    await app.goto("/");
    await app.clickSubmitButton(NO_BOUNDARY_NO_LOADER_OR_ACTION);
    await page.waitForSelector(`text=${ROOT_BOUNDARY_TEXT}`);
  });

  test("renders own boundary in document POST without action requests", async () => {
    let res = await fixture.requestDocument(HAS_BOUNDARY_NO_LOADER_OR_ACTION, {
      method: "post",
    });
    expect(res.status).toBe(405);
    expect(await res.text()).toMatch(OWN_BOUNDARY_TEXT);
  });

  test("renders own boundary in action script transitions without action from other routes", async ({
    page,
  }) => {
    let app = new PlaywrightFixture(appFixture, page);
    await app.goto("/");
    await app.clickSubmitButton(HAS_BOUNDARY_NO_LOADER_OR_ACTION);
    await page.waitForSelector("#boundary-no-loader-or-action");
  });

  test.describe("if no error boundary exists in the app", () => {
    let NO_ROOT_BOUNDARY_LOADER = "/loader-bad" as const;
    let NO_ROOT_BOUNDARY_ACTION = "/action-bad" as const;
    let NO_ROOT_BOUNDARY_LOADER_RETURN = "/loader-no-return" as const;
    let NO_ROOT_BOUNDARY_ACTION_RETURN = "/action-no-return" as const;

    test.beforeAll(async () => {
      fixture = await createFixture({
        future: {
          v2_routeConvention: true,
        },
        files: {
          "app/root.jsx": js`
            import { Links, Meta, Outlet, Scripts } from "@remix-run/react";

            export default function Root() {
              return (
                <html lang="en">
                  <head>
                    <Meta />
                    <Links />
                  </head>
                  <body>
                    <Outlet />
                    <Scripts />
                  </body>
                </html>
              );
            }
          `,

          "app/routes/_index.jsx": js`
            import { Link, Form } from "@remix-run/react";

            export default function () {
              return (
                <div>
                  <h1>Home</h1>
                  <Link to="${NO_ROOT_BOUNDARY_LOADER_RETURN}">Loader no return</Link>
                  <Form method="post">
                    <button formAction="${NO_ROOT_BOUNDARY_ACTION}" type="submit">
                      Action go boom
                    </button>
                    <button formAction="${NO_ROOT_BOUNDARY_ACTION_RETURN}" type="submit">
                      Action no return
                    </button>
                  </Form>
                </div>
              )
            }
          `,

          [`app/routes${NO_ROOT_BOUNDARY_LOADER}.jsx`]: js`
            export async function loader() {
              throw Error("BLARGH");
            }

            export default function () {
              return (
                <div>
                  <h1>Hello</h1>
                </div>
              )
            }
          `,

          [`app/routes${NO_ROOT_BOUNDARY_ACTION}.jsx`]: js`
            export async function action() {
              throw Error("YOOOOOOOO WHAT ARE YOU DOING");
            }

            export default function () {
              return (
                <div>
                  <h1>Goodbye</h1>
                </div>
              )
            }
          `,

          [`app/routes${NO_ROOT_BOUNDARY_LOADER_RETURN}.jsx`]: js`
            import { useLoaderData } from "@remix-run/react";

            export async function loader() {}

            export default function () {
              let data = useLoaderData();
              return (
                <div>
                  <h1>{data}</h1>
                </div>
              )
            }
          `,

          [`app/routes${NO_ROOT_BOUNDARY_ACTION_RETURN}.jsx`]: js`
            import { useActionData } from "@remix-run/react";

            export async function action() {}

            export default function () {
              let data = useActionData();
              return (
                <div>
                  <h1>{data}</h1>
                </div>
              )
            }
          `,
        },
      });
      appFixture = await createAppFixture(fixture);
    });

    test("bubbles to internal boundary in loader document requests", async ({
      page,
    }) => {
      let app = new PlaywrightFixture(appFixture, page);
      await app.goto(NO_ROOT_BOUNDARY_LOADER);
      expect(await app.getHtml("h1")).toMatch(INTERNAL_ERROR_BOUNDARY_HEADING);
    });

    test("bubbles to internal boundary in action script transitions from other routes", async ({
      page,
    }) => {
      let app = new PlaywrightFixture(appFixture, page);
      await app.goto("/");
      await app.clickSubmitButton(NO_ROOT_BOUNDARY_ACTION);
      await page.waitForSelector(`text=${INTERNAL_ERROR_BOUNDARY_HEADING}`);
      expect(await app.getHtml("h1")).toMatch(INTERNAL_ERROR_BOUNDARY_HEADING);
    });

    test("bubbles to internal boundary if loader doesn't return (document requests)", async () => {
      let res = await fixture.requestDocument(NO_ROOT_BOUNDARY_LOADER_RETURN);
      expect(res.status).toBe(500);
      expect(await res.text()).toMatch(INTERNAL_ERROR_BOUNDARY_HEADING);
    });

    test("bubbles to internal boundary if loader doesn't return", async ({
      page,
    }) => {
      let app = new PlaywrightFixture(appFixture, page);
      await app.goto("/");
      await app.clickLink(NO_ROOT_BOUNDARY_LOADER_RETURN);
      await page.waitForSelector(`text=${INTERNAL_ERROR_BOUNDARY_HEADING}`);
      expect(await app.getHtml("h1")).toMatch(INTERNAL_ERROR_BOUNDARY_HEADING);
    });

    test("bubbles to internal boundary if action doesn't return (document requests)", async () => {
      let res = await fixture.requestDocument(NO_ROOT_BOUNDARY_ACTION_RETURN, {
        method: "post",
      });
      expect(res.status).toBe(500);
      expect(await res.text()).toMatch(INTERNAL_ERROR_BOUNDARY_HEADING);
    });

    test("bubbles to internal boundary if action doesn't return", async ({
      page,
    }) => {
      let app = new PlaywrightFixture(appFixture, page);
      await app.goto("/");
      await app.clickSubmitButton(NO_ROOT_BOUNDARY_ACTION_RETURN);
      await page.waitForSelector(`text=${INTERNAL_ERROR_BOUNDARY_HEADING}`);
      expect(await app.getHtml("h1")).toMatch(INTERNAL_ERROR_BOUNDARY_HEADING);
    });
  });
});

test.describe("loaderData in ErrorBoundary", () => {
  let fixture: Fixture;
  let appFixture: AppFixture;
  let consoleErrors: string[];
  let oldConsoleError: () => void;

  test.beforeAll(async () => {
    fixture = await createFixture({
      future: { v2_routeConvention: true },
      files: {
        "app/root.jsx": js`
          import { Links, Meta, Outlet, Scripts } from "@remix-run/react";

          export default function Root() {
            return (
              <html lang="en">
                <head>
                  <Meta />
                  <Links />
                </head>
                <body>
                  <main>
                    <Outlet />
                  </main>
                  <Scripts />
                </body>
              </html>
            );
          }
        `,

        "app/routes/parent.jsx": js`
          import { Outlet, useLoaderData, useMatches } from "@remix-run/react";

          export function loader() {
            return "PARENT";
          }

          export default function () {
            return (
              <div>
                <p id="parent-data">{useLoaderData()}</p>
                <Outlet />
              </div>
            )
          }

          export function ErrorBoundary({ error }) {
            return (
              <>
                <p id="parent-data">{useLoaderData()}</p>
                <p id="parent-matches-data">
                  {useMatches().find(m => m.id === 'routes/parent').data}
                </p>
                <p id="parent-error">{error.message}</p>
              </>
            );
          }
        `,

        "app/routes/parent.child-with-boundary.jsx": js`
          import { Form, useLoaderData } from "@remix-run/react";

          export function loader() {
            return "CHILD";
          }

          export function action() {
            throw new Error("Broken!");
          }

          export default function () {
            return (
              <>
                <p id="child-data">{useLoaderData()}</p>
                <Form method="post">
                  <button type="submit" name="key" value="value">
                    Submit
                  </button>
                </Form>
              </>
            )
          }

          export function ErrorBoundary({ error }) {
            return (
              <>
                <p id="child-data">{useLoaderData()}</p>
                <p id="child-error">{error.message}</p>
              </>
            );
          }
        `,

        "app/routes/parent.child-without-boundary.jsx": js`
          import { Form, useLoaderData } from "@remix-run/react";

          export function loader() {
            return "CHILD";
          }

          export function action() {
            throw new Error("Broken!");
          }

          export default function () {
            return (
              <>
                <p id="child-data">{useLoaderData()}</p>
                <Form method="post">
                  <button type="submit" name="key" value="value">
                    Submit
                  </button>
                </Form>
              </>
            )
          }
        `,
      },
    });

    appFixture = await createAppFixture(fixture, ServerMode.Development);
  });

  test.afterAll(() => {
    appFixture.close();
  });

  test.beforeEach(({ page }) => {
    oldConsoleError = console.error;
    console.error = () => {};
    consoleErrors = [];
    // Listen for all console events and handle errors
    page.on("console", (msg) => {
      if (msg.type() === "error") {
        consoleErrors.push(msg.text());
      }
    });
  });

  test.afterEach(() => {
    console.error = oldConsoleError;
  });

  test.describe("without JavaScript", () => {
    test.use({ javaScriptEnabled: false });
    runBoundaryTests();
  });

  test.describe("with JavaScript", () => {
    test.use({ javaScriptEnabled: true });
    runBoundaryTests();
  });

  function runBoundaryTests() {
    test("Prevents useLoaderData in self ErrorBoundary", async ({
      page,
      javaScriptEnabled,
    }) => {
      let app = new PlaywrightFixture(appFixture, page);
      await app.goto("/parent/child-with-boundary");

      expect(await app.getHtml("#parent-data")).toEqual(
        '<p id="parent-data">PARENT</p>'
      );
      expect(await app.getHtml("#child-data")).toEqual(
        '<p id="child-data">CHILD</p>'
      );
      expect(consoleErrors).toEqual([]);

      await app.clickSubmitButton("/parent/child-with-boundary");
      await page.waitForSelector("#child-error");

      expect(await app.getHtml("#child-error")).toEqual(
        '<p id="child-error">Broken!</p>'
      );
      expect(await app.getHtml("#parent-data")).toEqual(
        '<p id="parent-data">PARENT</p>'
      );
      expect(await app.getHtml("#child-data")).toEqual(
        '<p id="child-data"></p>'
      );

      // Only look for this message.  Chromium browsers will also log the
      // network error but firefox does not
      //   "Failed to load resource: the server responded with a status of 500 (Internal Server Error)",
      let msg =
        "You cannot `useLoaderData` in an errorElement (routeId: routes/parent.child-with-boundary)";
      if (javaScriptEnabled) {
        expect(consoleErrors.filter((m) => m === msg)).toEqual([msg]);
      } else {
        // We don't get the useLoaderData message in the client when JS is disabled
        expect(consoleErrors.filter((m) => m === msg)).toEqual([]);
      }
    });

    test("Prevents useLoaderData in bubbled ErrorBoundary", async ({
      page,
      javaScriptEnabled,
    }) => {
      let app = new PlaywrightFixture(appFixture, page);
      await app.goto("/parent/child-without-boundary");

      expect(await app.getHtml("#parent-data")).toEqual(
        '<p id="parent-data">PARENT</p>'
      );
      expect(await app.getHtml("#child-data")).toEqual(
        '<p id="child-data">CHILD</p>'
      );
      expect(consoleErrors).toEqual([]);

      await app.clickSubmitButton("/parent/child-without-boundary");
      await page.waitForSelector("#parent-error");

      expect(await app.getHtml("#parent-error")).toEqual(
        '<p id="parent-error">Broken!</p>'
      );
      expect(await app.getHtml("#parent-matches-data")).toEqual(
        '<p id="parent-matches-data"></p>'
      );
      expect(await app.getHtml("#parent-data")).toEqual(
        '<p id="parent-data"></p>'
      );

      // Only look for this message.  Chromium browsers will also log the
      // network error but firefox does not
      //   "Failed to load resource: the server responded with a status of 500 (Internal Server Error)",
      let msg =
        "You cannot `useLoaderData` in an errorElement (routeId: routes/parent)";
      if (javaScriptEnabled) {
        expect(consoleErrors.filter((m) => m === msg)).toEqual([msg]);
      } else {
        // We don't get the useLoaderData message in the client when JS is disabled
        expect(consoleErrors.filter((m) => m === msg)).toEqual([]);
      }
    });
  }
});

test.describe("Default ErrorBoundary", () => {
  let fixture: Fixture;
  let appFixture: AppFixture;
  let _consoleError: any;

  function getFiles({
    includeRootErrorBoundary = false,
    rootErrorBoundaryThrows = false,
  } = {}) {
    let errorBoundaryCode = !includeRootErrorBoundary
      ? ""
      : rootErrorBoundaryThrows
      ? js`
      export function ErrorBoundary({ error }) {
        return (
          <html>
            <head />
            <body>
              <main>
                <div>Root Error Boundary</div>
                <p id="root-error-boundary">{error.message}</p>
                <p>{oh.no.what.have.i.done}</p>
              </main>
              <Scripts />
            </body>
          </html>
        )
      }
    `
      : js`
      export function ErrorBoundary({ error }) {
        return (
          <html>
            <head />
            <body>
              <main>
                <div>Root Error Boundary</div>
                <p id="root-error-boundary">{error.message}</p>
              </main>
              <Scripts />
            </body>
          </html>
        )
      }
    `;

    return {
      "app/root.jsx": js`
        import { Links, Meta, Outlet, Scripts } from "@remix-run/react";

        export default function Root() {
          return (
            <html lang="en">
              <head>
                <Meta />
                <Links />
              </head>
              <body>
                <main>
                  <Outlet />
                </main>
                <Scripts />
              </body>
            </html>
          );
        }

        ${errorBoundaryCode}
      `,

      "app/routes/_index.jsx": js`
        import { Link } from "@remix-run/react";
        export default function () {
          return (
            <div>
              <h1 id="index">Index</h1>
              <Link to="/loader-error">Loader Error</Link>
              <Link to="/render-error">Render Error</Link>
            </div>
          );
        }
      `,

      "app/routes/loader-error.jsx": js`
        export function loader() {
          throw new Error('Loader Error');
        }
        export default function () {
          return <h1 id="loader-error">Loader Error</h1>
        }
      `,

      "app/routes/render-error.jsx": js`
        export default function () {
          throw new Error("Render Error")
        }
      `,
    };
  }

  test.beforeAll(async () => {
    _consoleError = console.error;
    console.error = () => {};
  });

  test.afterAll(async () => {
    console.error = _consoleError;
    appFixture.close();
  });

  test.describe("When the root route does not have a boundary", () => {
    test.beforeAll(async () => {
<<<<<<< HEAD
      fixture = await createFixture(
        {
          files: getFiles({ includeRootErrorBoundary: false }),
        },
        ServerMode.Development
      );
=======
      fixture = await createFixture({
        future: {
          v2_routeConvention: true,
        },
        files: getFiles({ includeRootErrorBoundary: false }),
      });
>>>>>>> 3dc66b7c
      appFixture = await createAppFixture(fixture, ServerMode.Development);
    });

    test.afterAll(() => appFixture.close());

    test.describe("document requests", () => {
      test("renders default boundary on loader errors", async () => {
        let res = await fixture.requestDocument("/loader-error");
        expect(res.status).toBe(500);
        let text = await res.text();
        expect(text).toMatch("Application Error");
        expect(text).toMatch("Loader Error");
        expect(text).not.toMatch("Root Error Boundary");
      });

      test("renders default boundary on render errors", async () => {
        let res = await fixture.requestDocument("/render-error");
        expect(res.status).toBe(500);
        let text = await res.text();
        expect(text).toMatch("Application Error");
        expect(text).toMatch("Render Error");
        expect(text).not.toMatch("Root Error Boundary");
      });
    });

    test.describe("SPA navigations", () => {
      test("renders default boundary on loader errors", async ({ page }) => {
        let app = new PlaywrightFixture(appFixture, page);
        await app.goto("/");
        await app.clickLink("/loader-error");
        await page.waitForSelector("pre");
        let html = await app.getHtml();
        expect(html).toMatch("Application Error");
        expect(html).toMatch("Loader Error");
        expect(html).not.toMatch("Root Error Boundary");

        // Ensure we can click back to our prior page
        await app.goBack();
        await page.waitForSelector("h1#index");
      });

      test("renders default boundary on render errors", async ({
        page,
      }, workerInfo) => {
        let app = new PlaywrightFixture(appFixture, page);
        await app.goto("/");
        await app.clickLink("/render-error");
        await page.waitForSelector("pre");
        let html = await app.getHtml();
        expect(html).toMatch("Application Error");
        // Chromium seems to be the only one that includes the message in the stack
        if (workerInfo.project.name === "chromium") {
          expect(html).toMatch("Render Error");
        }
        expect(html).not.toMatch("Root Error Boundary");

        // Ensure we can click back to our prior page
        await app.goBack();
        await page.waitForSelector("h1#index");
      });
    });
  });

  test.describe("When the root route has a boundary", () => {
    test.beforeAll(async () => {
      fixture = await createFixture({
        future: {
          v2_routeConvention: true,
        },
        files: getFiles({ includeRootErrorBoundary: true }),
      });
      appFixture = await createAppFixture(fixture, ServerMode.Development);
    });

    test.afterAll(() => appFixture.close());

    test.describe("document requests", () => {
      test("renders root boundary on loader errors", async () => {
        let res = await fixture.requestDocument("/loader-error");
        expect(res.status).toBe(500);
        let text = await res.text();
        expect(text).toMatch("Root Error Boundary");
        expect(text).toMatch("Unexpected Server Error");
        expect(text).not.toMatch("Loader Error");
        expect(text).not.toMatch("Application Error");
      });

      test("renders root boundary on render errors", async () => {
        let res = await fixture.requestDocument("/render-error");
        expect(res.status).toBe(500);
        let text = await res.text();
        expect(text).toMatch("Root Error Boundary");
        expect(text).toMatch("Unexpected Server Error");
        expect(text).not.toMatch("Render Error");
        expect(text).not.toMatch("Application Error");
      });
    });

    test.describe("SPA navigations", () => {
      test("renders root boundary on loader errors", async ({ page }) => {
        let app = new PlaywrightFixture(appFixture, page);
        await app.goto("/");
        await app.clickLink("/loader-error");
        await page.waitForSelector("#root-error-boundary");
        let html = await app.getHtml();
        expect(html).toMatch("Root Error Boundary");
        expect(html).toMatch("Loader Error");
        expect(html).not.toMatch("Application Error");

        // Ensure we can click back to our prior page
        await app.goBack();
        await page.waitForSelector("h1#index");
      });

      test("renders root boundary on render errors", async ({ page }) => {
        let app = new PlaywrightFixture(appFixture, page);
        await app.goto("/");
        await app.clickLink("/render-error");
        await page.waitForSelector("#root-error-boundary");
        let html = await app.getHtml();
        expect(html).toMatch("Root Error Boundary");
        expect(html).toMatch("Render Error");
        expect(html).not.toMatch("Application Error");

        // Ensure we can click back to our prior page
        await app.goBack();
        await page.waitForSelector("h1#index");
      });
    });
  });

  test.describe("When the root route has a boundary but it also throws 😦", () => {
    test.beforeAll(async () => {
      fixture = await createFixture({
        future: {
          v2_routeConvention: true,
        },
        files: getFiles({
          includeRootErrorBoundary: true,
          rootErrorBoundaryThrows: true,
        }),
      });
      appFixture = await createAppFixture(fixture, ServerMode.Development);
    });

    test.afterAll(() => appFixture.close());

    test.describe("document requests", () => {
      test("tries to render root boundary on loader errors but bubbles to default boundary", async () => {
        let res = await fixture.requestDocument("/loader-error");
        expect(res.status).toBe(500);
        let text = await res.text();
        expect(text).toMatch("Unexpected Server Error");
        expect(text).not.toMatch("Application Error");
        expect(text).not.toMatch("Loader Error");
        expect(text).not.toMatch("Root Error Boundary");
      });

      test("tries to render root boundary on render errors but bubbles to default boundary", async () => {
        let res = await fixture.requestDocument("/render-error");
        expect(res.status).toBe(500);
        let text = await res.text();
        expect(text).toMatch("Unexpected Server Error");
        expect(text).not.toMatch("Application Error");
        expect(text).not.toMatch("Render Error");
        expect(text).not.toMatch("Root Error Boundary");
      });
    });

    test.describe("SPA navigations", () => {
      test("tries to render root boundary on loader errors but bubbles to default boundary", async ({
        page,
      }, workerInfo) => {
        let app = new PlaywrightFixture(appFixture, page);
        await app.goto("/");
        await app.clickLink("/loader-error");
        await page.waitForSelector("pre");
        let html = await app.getHtml();
        expect(html).toMatch("Application Error");
        if (workerInfo.project.name === "chromium") {
          expect(html).toMatch("ReferenceError: oh is not defined");
        }
        expect(html).not.toMatch("Loader Error");
        expect(html).not.toMatch("Root Error Boundary");

        // Ensure we can click back to our prior page
        await app.goBack();
        await page.waitForSelector("h1#index");
      });

      test("tries to render root boundary on render errors but bubbles to default boundary", async ({
        page,
      }, workerInfo) => {
        let app = new PlaywrightFixture(appFixture, page);
        await app.goto("/");
        await app.clickLink("/render-error");
        await page.waitForSelector("pre");
        let html = await app.getHtml();
        expect(html).toMatch("Application Error");
        if (workerInfo.project.name === "chromium") {
          expect(html).toMatch("ReferenceError: oh is not defined");
        }
        expect(html).not.toMatch("Render Error");
        expect(html).not.toMatch("Root Error Boundary");

        // Ensure we can click back to our prior page
        await app.goBack();
        await page.waitForSelector("h1#index");
      });
    });
  });
});

// Copy/Paste of the above tests altered to use v2_errorBoundary.  In v2 we can:
// - delete the above tests
// - remove this describe block
// - remove the v2_errorBoundary flag
test.describe("v2_errorBoundary", () => {
  test.describe("ErrorBoundary", () => {
    let fixture: Fixture;
    let appFixture: AppFixture;
    let _consoleError: any;

    let ROOT_BOUNDARY_TEXT = "ROOT_BOUNDARY_TEXT";
    let OWN_BOUNDARY_TEXT = "OWN_BOUNDARY_TEXT";

    let HAS_BOUNDARY_LOADER = "/yes/loader" as const;
    let HAS_BOUNDARY_LOADER_FILE = "/yes.loader" as const;
    let HAS_BOUNDARY_ACTION = "/yes/action" as const;
    let HAS_BOUNDARY_ACTION_FILE = "/yes.action" as const;
    let HAS_BOUNDARY_RENDER = "/yes/render" as const;
    let HAS_BOUNDARY_RENDER_FILE = "/yes.render" as const;
    let HAS_BOUNDARY_NO_LOADER_OR_ACTION = "/yes/no-loader-or-action" as const;
    let HAS_BOUNDARY_NO_LOADER_OR_ACTION_FILE =
      "/yes.no-loader-or-action" as const;

    let NO_BOUNDARY_ACTION = "/no/action" as const;
    let NO_BOUNDARY_ACTION_FILE = "/no.action" as const;
    let NO_BOUNDARY_LOADER = "/no/loader" as const;
    let NO_BOUNDARY_LOADER_FILE = "/no.loader" as const;
    let NO_BOUNDARY_RENDER = "/no/render" as const;
    let NO_BOUNDARY_RENDER_FILE = "/no.render" as const;
    let NO_BOUNDARY_NO_LOADER_OR_ACTION = "/no/no-loader-or-action" as const;
    let NO_BOUNDARY_NO_LOADER_OR_ACTION_FILE =
      "/no.no-loader-or-action" as const;

    let NOT_FOUND_HREF = "/not/found";

    // packages/remix-react/errorBoundaries.tsx
    let INTERNAL_ERROR_BOUNDARY_HEADING = "Application Error";

    test.beforeAll(async () => {
      _consoleError = console.error;
      console.error = () => {};
      fixture = await createFixture({
        future: {
          v2_routeConvention: true,
          v2_errorBoundary: true,
        },
        files: {
          "app/root.jsx": js`
            import { Links, Meta, Outlet, Scripts } from "@remix-run/react";

            export default function Root() {
              return (
                <html lang="en">
                  <head>
                    <Meta />
                    <Links />
                  </head>
                  <body>
                    <main>
                      <Outlet />
                    </main>
                    <Scripts />
                  </body>
                </html>
              );
            }

            export function ErrorBoundary() {
              return (
                <html>
                  <head />
                  <body>
                    <main>
                      <div id="root-boundary">${ROOT_BOUNDARY_TEXT}</div>
                    </main>
                    <Scripts />
                  </body>
                </html>
              )
            }
          `,

          "app/routes/_index.jsx": js`
            import { Link, Form } from "@remix-run/react";
            export default function () {
              return (
                <div>
                  <Link to="${NOT_FOUND_HREF}">${NOT_FOUND_HREF}</Link>

                  <Form method="post">
                    <button formAction="${HAS_BOUNDARY_ACTION}" type="submit">
                      Own Boundary
                    </button>
                    <button formAction="${NO_BOUNDARY_ACTION}" type="submit">
                      No Boundary
                    </button>
                    <button formAction="${HAS_BOUNDARY_NO_LOADER_OR_ACTION}" type="submit">
                      Has Boundary No Loader or Action
                    </button>
                    <button formAction="${NO_BOUNDARY_NO_LOADER_OR_ACTION}" type="submit">
                      No Boundary No Loader or Action
                    </button>
                  </Form>

                  <Link to="${HAS_BOUNDARY_LOADER}">
                    ${HAS_BOUNDARY_LOADER}
                  </Link>
                  <Link to="${NO_BOUNDARY_LOADER}">
                    ${NO_BOUNDARY_LOADER}
                  </Link>
                  <Link to="${HAS_BOUNDARY_RENDER}">
                    ${HAS_BOUNDARY_RENDER}
                  </Link>
                  <Link to="${NO_BOUNDARY_RENDER}">
                    ${NO_BOUNDARY_RENDER}
                  </Link>
                </div>
              )
            }
          `,

          [`app/routes${HAS_BOUNDARY_ACTION_FILE}.jsx`]: js`
            import { Form } from "@remix-run/react";
            export async function action() {
              throw new Error("Kaboom!")
            }
            export function ErrorBoundary() {
              return <p id="own-boundary">${OWN_BOUNDARY_TEXT}</p>
            }
            export default function () {
              return (
                <Form method="post">
                  <button type="submit" formAction="${HAS_BOUNDARY_ACTION}">
                    Go
                  </button>
                </Form>
              );
            }
          `,

          [`app/routes${NO_BOUNDARY_ACTION_FILE}.jsx`]: js`
            import { Form } from "@remix-run/react";
            export function action() {
              throw new Error("Kaboom!")
            }
            export default function () {
              return (
                <Form method="post">
                  <button type="submit" formAction="${NO_BOUNDARY_ACTION}">
                    Go
                  </button>
                </Form>
              )
            }
          `,

          [`app/routes${HAS_BOUNDARY_LOADER_FILE}.jsx`]: js`
            export function loader() {
              throw new Error("Kaboom!")
            }
            export function ErrorBoundary() {
              return <div id="own-boundary">${OWN_BOUNDARY_TEXT}</div>
            }
            export default function () {
              return <div/>
            }
          `,

          [`app/routes${NO_BOUNDARY_LOADER_FILE}.jsx`]: js`
            export function loader() {
              throw new Error("Kaboom!")
            }
            export default function () {
              return <div/>
            }
          `,

          [`app/routes${NO_BOUNDARY_RENDER_FILE}.jsx`]: js`
            export default function () {
              throw new Error("Kaboom!")
              return <div/>
            }
          `,

          [`app/routes${HAS_BOUNDARY_RENDER_FILE}.jsx`]: js`
            export default function () {
              throw new Error("Kaboom!")
              return <div/>
            }

            export function ErrorBoundary() {
              return <div id="own-boundary">${OWN_BOUNDARY_TEXT}</div>
            }
          `,

          [`app/routes${HAS_BOUNDARY_NO_LOADER_OR_ACTION_FILE}.jsx`]: js`
            export function ErrorBoundary() {
              return <div id="boundary-no-loader-or-action">${OWN_BOUNDARY_TEXT}</div>
            }
            export default function Index() {
              return <div/>
            }
          `,

          [`app/routes${NO_BOUNDARY_NO_LOADER_OR_ACTION_FILE}.jsx`]: js`
            export default function Index() {
              return <div/>
            }
          `,

          "app/routes/fetcher-boundary.jsx": js`
            import { useFetcher } from "@remix-run/react";
            export function ErrorBoundary() {
              return <p id="fetcher-boundary">${OWN_BOUNDARY_TEXT}</p>
            }
            export default function() {
              let fetcher = useFetcher();

              return (
                <div>
                  <fetcher.Form method="post">
                    <button formAction="${NO_BOUNDARY_NO_LOADER_OR_ACTION}" type="submit" />
                  </fetcher.Form>
                </div>
              )
            }
          `,

          "app/routes/fetcher-no-boundary.jsx": js`
            import { useFetcher } from "@remix-run/react";
            export default function() {
              let fetcher = useFetcher();

              return (
                <div>
                  <fetcher.Form method="post">
                    <button formAction="${NO_BOUNDARY_NO_LOADER_OR_ACTION}" type="submit">
                      No Loader or Action
                    </button>
                  </fetcher.Form>
                </div>
              )
            }
          `,

          "app/routes/action.jsx": js`
            import { Outlet, useLoaderData } from "@remix-run/react";

            export function loader() {
              return "PARENT";
            }

            export default function () {
              return (
                <div>
                  <p id="parent-data">{useLoaderData()}</p>
                  <Outlet />
                </div>
              )
            }
          `,

          "app/routes/action.child-error.jsx": js`
            import { Form, useLoaderData, useRouteError } from "@remix-run/react";

            export function loader() {
              return "CHILD";
            }

            export function action() {
              throw new Error("Broken!");
            }

            export default function () {
              return (
                <>
                  <p id="child-data">{useLoaderData()}</p>
                  <Form method="post" reloadDocument={true}>
                    <button type="submit" name="key" value="value">
                      Submit
                    </button>
                  </Form>
                </>
              )
            }

            export function ErrorBoundary() {
              let error = useRouteError();
              return <p id="child-error">{error.message}</p>;
            }
          `,
        },
      });

      appFixture = await createAppFixture(fixture);
    });

    test.afterAll(() => {
      console.error = _consoleError;
      appFixture.close();
    });

    test("invalid request methods", async () => {
      let res = await fixture.requestDocument("/", { method: "OPTIONS" });
      expect(res.status).toBe(405);
      expect(await res.text()).toMatch(ROOT_BOUNDARY_TEXT);
    });

    test("own boundary, action, document request", async () => {
      let params = new URLSearchParams();
      let res = await fixture.postDocument(HAS_BOUNDARY_ACTION, params);
      expect(res.status).toBe(500);
      expect(await res.text()).toMatch(OWN_BOUNDARY_TEXT);
    });

    test("own boundary, action, client transition from other route", async ({
      page,
    }) => {
      let app = new PlaywrightFixture(appFixture, page);
      await app.goto("/");
      await app.clickSubmitButton(HAS_BOUNDARY_ACTION);
      await page.waitForSelector(`text=${OWN_BOUNDARY_TEXT}`);
      expect(await app.getHtml("main")).toMatch(OWN_BOUNDARY_TEXT);
    });

    test("own boundary, action, client transition from itself", async ({
      page,
    }) => {
      let app = new PlaywrightFixture(appFixture, page);
      await app.goto(HAS_BOUNDARY_ACTION);
      await app.clickSubmitButton(HAS_BOUNDARY_ACTION);
      await page.waitForSelector(`text=${OWN_BOUNDARY_TEXT}`);
      expect(await app.getHtml("main")).toMatch(OWN_BOUNDARY_TEXT);
    });

    test("bubbles to parent in action document requests", async () => {
      let params = new URLSearchParams();
      let res = await fixture.postDocument(NO_BOUNDARY_ACTION, params);
      expect(res.status).toBe(500);
      expect(await res.text()).toMatch(ROOT_BOUNDARY_TEXT);
    });

    test("bubbles to parent in action script transitions from other routes", async ({
      page,
    }) => {
      let app = new PlaywrightFixture(appFixture, page);
      await app.goto("/");
      await app.clickSubmitButton(NO_BOUNDARY_ACTION);
      await page.waitForSelector(`text=${ROOT_BOUNDARY_TEXT}`);
      expect(await app.getHtml("main")).toMatch(ROOT_BOUNDARY_TEXT);
    });

    test("bubbles to parent in action script transitions from self", async ({
      page,
    }) => {
      let app = new PlaywrightFixture(appFixture, page);
      await app.goto(NO_BOUNDARY_ACTION);
      await app.clickSubmitButton(NO_BOUNDARY_ACTION);
      await page.waitForSelector(`text=${ROOT_BOUNDARY_TEXT}`);
      expect(await app.getHtml("main")).toMatch(ROOT_BOUNDARY_TEXT);
    });

    test("own boundary, loader, document request", async () => {
      let res = await fixture.requestDocument(HAS_BOUNDARY_LOADER);
      expect(res.status).toBe(500);
      expect(await res.text()).toMatch(OWN_BOUNDARY_TEXT);
    });

    test("own boundary, loader, client transition", async ({ page }) => {
      let app = new PlaywrightFixture(appFixture, page);
      await app.goto("/");
      await app.clickLink(HAS_BOUNDARY_LOADER);
      await page.waitForSelector(`text=${OWN_BOUNDARY_TEXT}`);
      expect(await app.getHtml("main")).toMatch(OWN_BOUNDARY_TEXT);
    });

    test("bubbles to parent in loader document requests", async () => {
      let res = await fixture.requestDocument(NO_BOUNDARY_LOADER);
      expect(res.status).toBe(500);
      expect(await res.text()).toMatch(ROOT_BOUNDARY_TEXT);
    });

    test("bubbles to parent in loader script transitions from other routes", async ({
      page,
    }) => {
      let app = new PlaywrightFixture(appFixture, page);
      await app.goto("/");
      await app.clickLink(NO_BOUNDARY_LOADER);
      await page.waitForSelector(`text=${ROOT_BOUNDARY_TEXT}`);
      expect(await app.getHtml("main")).toMatch(ROOT_BOUNDARY_TEXT);
    });

    test("ssr rendering errors with no boundary", async () => {
      let res = await fixture.requestDocument(NO_BOUNDARY_RENDER);
      expect(res.status).toBe(500);
      expect(await res.text()).toMatch(ROOT_BOUNDARY_TEXT);
    });

    test("script transition rendering errors with no boundary", async ({
      page,
    }) => {
      let app = new PlaywrightFixture(appFixture, page);
      await app.goto("/");
      await app.clickLink(NO_BOUNDARY_RENDER);
      await page.waitForSelector(`text=${ROOT_BOUNDARY_TEXT}`);
      expect(await app.getHtml("main")).toMatch(ROOT_BOUNDARY_TEXT);
    });

    test("ssr rendering errors with boundary", async () => {
      let res = await fixture.requestDocument(HAS_BOUNDARY_RENDER);
      expect(res.status).toBe(500);
      expect(await res.text()).toMatch(OWN_BOUNDARY_TEXT);
    });

    test("script transition rendering errors with boundary", async ({
      page,
    }) => {
      let app = new PlaywrightFixture(appFixture, page);
      await app.goto("/");
      await app.clickLink(HAS_BOUNDARY_RENDER);
      await page.waitForSelector(`text=${OWN_BOUNDARY_TEXT}`);
      expect(await app.getHtml("main")).toMatch(OWN_BOUNDARY_TEXT);
    });

    test("uses correct error boundary on server action errors in nested routes", async ({
      page,
    }) => {
      let app = new PlaywrightFixture(appFixture, page);
      await app.goto(`/action/child-error`);
      expect(await app.getHtml("#parent-data")).toMatch("PARENT");
      expect(await app.getHtml("#child-data")).toMatch("CHILD");
      await page.click("button[type=submit]");
      await page.waitForSelector("#child-error");
      // Preserves parent loader data
      expect(await app.getHtml("#parent-data")).toMatch("PARENT");
      expect(await app.getHtml("#child-error")).toMatch("Broken!");
    });

    test("renders own boundary in fetcher action submission without action from other routes", async ({
      page,
    }) => {
      let app = new PlaywrightFixture(appFixture, page);
      await app.goto("/fetcher-boundary");
      await app.clickSubmitButton(NO_BOUNDARY_NO_LOADER_OR_ACTION);
      await page.waitForSelector("#fetcher-boundary");
    });

    test("renders root boundary in fetcher action submission without action from other routes", async ({
      page,
    }) => {
      let app = new PlaywrightFixture(appFixture, page);
      await app.goto("/fetcher-no-boundary");
      await app.clickSubmitButton(NO_BOUNDARY_NO_LOADER_OR_ACTION);
      await page.waitForSelector(`text=${ROOT_BOUNDARY_TEXT}`);
    });

    test("renders root boundary in document POST without action requests", async () => {
      let res = await fixture.requestDocument(NO_BOUNDARY_NO_LOADER_OR_ACTION, {
        method: "post",
      });
      expect(res.status).toBe(405);
      expect(await res.text()).toMatch(ROOT_BOUNDARY_TEXT);
    });

    test("renders root boundary in action script transitions without action from other routes", async ({
      page,
    }) => {
      let app = new PlaywrightFixture(appFixture, page);
      await app.goto("/");
      await app.clickSubmitButton(NO_BOUNDARY_NO_LOADER_OR_ACTION);
      await page.waitForSelector(`text=${ROOT_BOUNDARY_TEXT}`);
    });

    test("renders own boundary in document POST without action requests", async () => {
      let res = await fixture.requestDocument(
        HAS_BOUNDARY_NO_LOADER_OR_ACTION,
        {
          method: "post",
        }
      );
      expect(res.status).toBe(405);
      expect(await res.text()).toMatch(OWN_BOUNDARY_TEXT);
    });

    test("renders own boundary in action script transitions without action from other routes", async ({
      page,
    }) => {
      let app = new PlaywrightFixture(appFixture, page);
      await app.goto("/");
      await app.clickSubmitButton(HAS_BOUNDARY_NO_LOADER_OR_ACTION);
      await page.waitForSelector("#boundary-no-loader-or-action");
    });

    test.describe("if no error boundary exists in the app", () => {
      let NO_ROOT_BOUNDARY_LOADER = "/loader-bad" as const;
      let NO_ROOT_BOUNDARY_ACTION = "/action-bad" as const;
      let NO_ROOT_BOUNDARY_LOADER_RETURN = "/loader-no-return" as const;
      let NO_ROOT_BOUNDARY_ACTION_RETURN = "/action-no-return" as const;

      test.beforeAll(async () => {
        fixture = await createFixture({
          future: {
            v2_routeConvention: true,
          },
          files: {
            "app/root.jsx": js`
              import { Links, Meta, Outlet, Scripts } from "@remix-run/react";

              export default function Root() {
                return (
                  <html lang="en">
                    <head>
                      <Meta />
                      <Links />
                    </head>
                    <body>
                      <Outlet />
                      <Scripts />
                    </body>
                  </html>
                );
              }
            `,

            "app/routes/_index.jsx": js`
              import { Link, Form } from "@remix-run/react";

              export default function () {
                return (
                  <div>
                    <h1>Home</h1>
                    <Link to="${NO_ROOT_BOUNDARY_LOADER_RETURN}">Loader no return</Link>
                    <Form method="post">
                      <button formAction="${NO_ROOT_BOUNDARY_ACTION}" type="submit">
                        Action go boom
                      </button>
                      <button formAction="${NO_ROOT_BOUNDARY_ACTION_RETURN}" type="submit">
                        Action no return
                      </button>
                    </Form>
                  </div>
                )
              }
            `,

            [`app/routes${NO_ROOT_BOUNDARY_LOADER}.jsx`]: js`
              export async function loader() {
                throw Error("BLARGH");
              }

              export default function () {
                return (
                  <div>
                    <h1>Hello</h1>
                  </div>
                )
              }
            `,

            [`app/routes${NO_ROOT_BOUNDARY_ACTION}.jsx`]: js`
              export async function action() {
                throw Error("YOOOOOOOO WHAT ARE YOU DOING");
              }

              export default function () {
                return (
                  <div>
                    <h1>Goodbye</h1>
                  </div>
                )
              }
            `,

            [`app/routes${NO_ROOT_BOUNDARY_LOADER_RETURN}.jsx`]: js`
              import { useLoaderData } from "@remix-run/react";

              export async function loader() {}

              export default function () {
                let data = useLoaderData();
                return (
                  <div>
                    <h1>{data}</h1>
                  </div>
                )
              }
            `,

            [`app/routes${NO_ROOT_BOUNDARY_ACTION_RETURN}.jsx`]: js`
              import { useActionData } from "@remix-run/react";

              export async function action() {}

              export default function () {
                let data = useActionData();
                return (
                  <div>
                    <h1>{data}</h1>
                  </div>
                )
              }
            `,
          },
        });
        appFixture = await createAppFixture(fixture);
      });

      test("bubbles to internal boundary in loader document requests", async ({
        page,
      }) => {
        let app = new PlaywrightFixture(appFixture, page);
        await app.goto(NO_ROOT_BOUNDARY_LOADER);
        expect(await app.getHtml("h1")).toMatch(
          INTERNAL_ERROR_BOUNDARY_HEADING
        );
      });

      test("bubbles to internal boundary in action script transitions from other routes", async ({
        page,
      }) => {
        let app = new PlaywrightFixture(appFixture, page);
        await app.goto("/");
        await app.clickSubmitButton(NO_ROOT_BOUNDARY_ACTION);
        await page.waitForSelector(`text=${INTERNAL_ERROR_BOUNDARY_HEADING}`);
        expect(await app.getHtml("h1")).toMatch(
          INTERNAL_ERROR_BOUNDARY_HEADING
        );
      });

      test("bubbles to internal boundary if loader doesn't return (document requests)", async () => {
        let res = await fixture.requestDocument(NO_ROOT_BOUNDARY_LOADER_RETURN);
        expect(res.status).toBe(500);
        expect(await res.text()).toMatch(INTERNAL_ERROR_BOUNDARY_HEADING);
      });

      test("bubbles to internal boundary if loader doesn't return", async ({
        page,
      }) => {
        let app = new PlaywrightFixture(appFixture, page);
        await app.goto("/");
        await app.clickLink(NO_ROOT_BOUNDARY_LOADER_RETURN);
        await page.waitForSelector(`text=${INTERNAL_ERROR_BOUNDARY_HEADING}`);
        expect(await app.getHtml("h1")).toMatch(
          INTERNAL_ERROR_BOUNDARY_HEADING
        );
      });

      test("bubbles to internal boundary if action doesn't return (document requests)", async () => {
        let res = await fixture.requestDocument(
          NO_ROOT_BOUNDARY_ACTION_RETURN,
          {
            method: "post",
          }
        );
        expect(res.status).toBe(500);
        expect(await res.text()).toMatch(INTERNAL_ERROR_BOUNDARY_HEADING);
      });

      test("bubbles to internal boundary if action doesn't return", async ({
        page,
      }) => {
        let app = new PlaywrightFixture(appFixture, page);
        await app.goto("/");
        await app.clickSubmitButton(NO_ROOT_BOUNDARY_ACTION_RETURN);
        await page.waitForSelector(`text=${INTERNAL_ERROR_BOUNDARY_HEADING}`);
        expect(await app.getHtml("h1")).toMatch(
          INTERNAL_ERROR_BOUNDARY_HEADING
        );
      });
    });
  });

  test.describe("loaderData in ErrorBoundary", () => {
    let fixture: Fixture;
    let appFixture: AppFixture;
    let consoleErrors: string[];
    let oldConsoleError: () => void;

    test.beforeAll(async () => {
      fixture = await createFixture({
        future: {
          v2_routeConvention: true,
          v2_errorBoundary: true,
        },
        files: {
          "app/root.jsx": js`
            import { Links, Meta, Outlet, Scripts } from "@remix-run/react";

            export default function Root() {
              return (
                <html lang="en">
                  <head>
                    <Meta />
                    <Links />
                  </head>
                  <body>
                    <main>
                      <Outlet />
                    </main>
                    <Scripts />
                  </body>
                </html>
              );
            }
          `,

          "app/routes/parent.jsx": js`
            import { Outlet, useLoaderData, useMatches, useRouteError } from "@remix-run/react";

            export function loader() {
              return "PARENT";
            }

            export default function () {
              return (
                <div>
                  <p id="parent-data">{useLoaderData()}</p>
                  <Outlet />
                </div>
              )
            }

            export function ErrorBoundary() {
              let error = useRouteError();
              return (
                <>
                  <p id="parent-data">{useLoaderData()}</p>
                  <p id="parent-matches-data">
                    {useMatches().find(m => m.id === 'routes/parent').data}
                  </p>
                  <p id="parent-error">{error.message}</p>
                </>
              );
            }
          `,

          "app/routes/parent.child-with-boundary.jsx": js`
            import { Form, useLoaderData, useRouteError } from "@remix-run/react";

            export function loader() {
              return "CHILD";
            }

            export function action() {
              throw new Error("Broken!");
            }

            export default function () {
              return (
                <>
                  <p id="child-data">{useLoaderData()}</p>
                  <Form method="post">
                    <button type="submit" name="key" value="value">
                      Submit
                    </button>
                  </Form>
                </>
              )
            }

            export function ErrorBoundary() {
              let error = useRouteError();
              return (
                <>
                  <p id="child-data">{useLoaderData()}</p>
                  <p id="child-error">{error.message}</p>
                </>
              );
            }
          `,

          "app/routes/parent.child-without-boundary.jsx": js`
            import { Form, useLoaderData } from "@remix-run/react";

            export function loader() {
              return "CHILD";
            }

            export function action() {
              throw new Error("Broken!");
            }

            export default function () {
              return (
                <>
                  <p id="child-data">{useLoaderData()}</p>
                  <Form method="post">
                    <button type="submit" name="key" value="value">
                      Submit
                    </button>
                  </Form>
                </>
              )
            }
          `,
        },
      });

      appFixture = await createAppFixture(fixture, ServerMode.Development);
    });

    test.afterAll(() => {
      appFixture.close();
    });

    test.beforeEach(({ page }) => {
      oldConsoleError = console.error;
      console.error = () => {};
      consoleErrors = [];
      // Listen for all console events and handle errors
      page.on("console", (msg) => {
        if (msg.type() === "error") {
          consoleErrors.push(msg.text());
        }
      });
    });

    test.afterEach(() => {
      console.error = oldConsoleError;
    });

    test.describe("without JavaScript", () => {
      test.use({ javaScriptEnabled: false });
      runBoundaryTests();
    });

    test.describe("with JavaScript", () => {
      test.use({ javaScriptEnabled: true });
      runBoundaryTests();
    });

    function runBoundaryTests() {
      test("Prevents useLoaderData in self ErrorBoundary", async ({
        page,
        javaScriptEnabled,
      }) => {
        let app = new PlaywrightFixture(appFixture, page);
        await app.goto("/parent/child-with-boundary");

        expect(await app.getHtml("#parent-data")).toEqual(
          '<p id="parent-data">PARENT</p>'
        );
        expect(await app.getHtml("#child-data")).toEqual(
          '<p id="child-data">CHILD</p>'
        );
        expect(consoleErrors).toEqual([]);

        await app.clickSubmitButton("/parent/child-with-boundary");
        await page.waitForSelector("#child-error");

        expect(await app.getHtml("#child-error")).toEqual(
          '<p id="child-error">Broken!</p>'
        );
        expect(await app.getHtml("#parent-data")).toEqual(
          '<p id="parent-data">PARENT</p>'
        );
        expect(await app.getHtml("#child-data")).toEqual(
          '<p id="child-data"></p>'
        );

        // Only look for this message.  Chromium browsers will also log the
        // network error but firefox does not
        //   "Failed to load resource: the server responded with a status of 500 (Internal Server Error)",
        let msg =
          "You cannot `useLoaderData` in an errorElement (routeId: routes/parent.child-with-boundary)";
        if (javaScriptEnabled) {
          expect(consoleErrors.filter((m) => m === msg)).toEqual([msg]);
        } else {
          // We don't get the useLoaderData message in the client when JS is disabled
          expect(consoleErrors.filter((m) => m === msg)).toEqual([]);
        }
      });

      test("Prevents useLoaderData in bubbled ErrorBoundary", async ({
        page,
        javaScriptEnabled,
      }) => {
        let app = new PlaywrightFixture(appFixture, page);
        await app.goto("/parent/child-without-boundary");

        expect(await app.getHtml("#parent-data")).toEqual(
          '<p id="parent-data">PARENT</p>'
        );
        expect(await app.getHtml("#child-data")).toEqual(
          '<p id="child-data">CHILD</p>'
        );
        expect(consoleErrors).toEqual([]);

        await app.clickSubmitButton("/parent/child-without-boundary");
        await page.waitForSelector("#parent-error");

        expect(await app.getHtml("#parent-error")).toEqual(
          '<p id="parent-error">Broken!</p>'
        );
        expect(await app.getHtml("#parent-matches-data")).toEqual(
          '<p id="parent-matches-data"></p>'
        );
        expect(await app.getHtml("#parent-data")).toEqual(
          '<p id="parent-data"></p>'
        );

        // Only look for this message.  Chromium browsers will also log the
        // network error but firefox does not
        //   "Failed to load resource: the server responded with a status of 500 (Internal Server Error)",
        let msg =
          "You cannot `useLoaderData` in an errorElement (routeId: routes/parent)";
        if (javaScriptEnabled) {
          expect(consoleErrors.filter((m) => m === msg)).toEqual([msg]);
        } else {
          // We don't get the useLoaderData message in the client when JS is disabled
          expect(consoleErrors.filter((m) => m === msg)).toEqual([]);
        }
      });
    }
  });

  test.describe("Default ErrorBoundary", () => {
    let fixture: Fixture;
    let appFixture: AppFixture;
    let _consoleError: any;

    function getFiles({
      includeRootErrorBoundary = false,
      rootErrorBoundaryThrows = false,
    } = {}) {
      let errorBoundaryCode = !includeRootErrorBoundary
        ? ""
        : rootErrorBoundaryThrows
        ? js`
          export function ErrorBoundary() {
            let error = useRouteError();
            return (
              <html>
                <head />
                <body>
                  <main>
                    <div>Root Error Boundary</div>
                    <p id="root-error-boundary">{error.message}</p>
                    <p>{oh.no.what.have.i.done}</p>
                  </main>
                  <Scripts />
                </body>
              </html>
            )
          }
        `
        : js`
        export function ErrorBoundary() {
          let error = useRouteError();
          return (
            <html>
              <head />
              <body>
                <main>
                  <div>Root Error Boundary</div>
                  <p id="root-error-boundary">{error.message}</p>
                </main>
                <Scripts />
              </body>
            </html>
          )
        }
      `;

      return {
        "app/root.jsx": js`
          import { Links, Meta, Outlet, Scripts, useRouteError } from "@remix-run/react";

          export default function Root() {
            return (
              <html lang="en">
                <head>
                  <Meta />
                  <Links />
                </head>
                <body>
                  <main>
                    <Outlet />
                  </main>
                  <Scripts />
                </body>
              </html>
            );
          }

          ${errorBoundaryCode}
        `,

        "app/routes/_index.jsx": js`
          import { Link } from "@remix-run/react";
          export default function () {
            return (
              <div>
                <h1 id="index">Index</h1>
                <Link to="/loader-error">Loader Error</Link>
                <Link to="/render-error">Render Error</Link>
              </div>
            );
          }
        `,

        "app/routes/loader-error.jsx": js`
          export function loader() {
            throw new Error('Loader Error');
          }
          export default function () {
            return <h1 id="loader-error">Loader Error</h1>
          }
        `,

        "app/routes/render-error.jsx": js`
          export default function () {
            throw new Error("Render Error")
          }
        `,
      };
    }

    test.beforeAll(async () => {
      _consoleError = console.error;
      console.error = () => {};
    });

    test.afterAll(async () => {
      console.error = _consoleError;
      appFixture.close();
    });

    test.describe("When the root route does not have a boundary", () => {
      test.beforeAll(async () => {
        fixture = await createFixture({
          future: {
            v2_routeConvention: true,
            v2_errorBoundary: true,
          },
          files: getFiles({ includeRootErrorBoundary: false }),
        });
        appFixture = await createAppFixture(fixture, ServerMode.Development);
      });

      test.afterAll(() => appFixture.close());

      test.describe("document requests", () => {
        test("renders default boundary on loader errors", async () => {
          let res = await fixture.requestDocument("/loader-error");
          expect(res.status).toBe(500);
          let text = await res.text();
          expect(text).toMatch("Application Error");
          expect(text).toMatch("Loader Error");
          expect(text).not.toMatch("Root Error Boundary");
        });

        test("renders default boundary on render errors", async () => {
          let res = await fixture.requestDocument("/render-error");
          expect(res.status).toBe(500);
          let text = await res.text();
          expect(text).toMatch("Application Error");
          expect(text).toMatch("Render Error");
          expect(text).not.toMatch("Root Error Boundary");
        });
      });

      test.describe("SPA navigations", () => {
        test("renders default boundary on loader errors", async ({ page }) => {
          let app = new PlaywrightFixture(appFixture, page);
          await app.goto("/");
          await app.clickLink("/loader-error");
          await page.waitForSelector("pre");
          let html = await app.getHtml();
          expect(html).toMatch("Application Error");
          expect(html).toMatch("Loader Error");
          expect(html).not.toMatch("Root Error Boundary");

          // Ensure we can click back to our prior page
          await app.goBack();
          await page.waitForSelector("h1#index");
        });

        test("renders default boundary on render errors", async ({
          page,
        }, workerInfo) => {
          let app = new PlaywrightFixture(appFixture, page);
          await app.goto("/");
          await app.clickLink("/render-error");
          await page.waitForSelector("pre");
          let html = await app.getHtml();
          expect(html).toMatch("Application Error");
          // Chromium seems to be the only one that includes the message in the stack
          if (workerInfo.project.name === "chromium") {
            expect(html).toMatch("Render Error");
          }
          expect(html).not.toMatch("Root Error Boundary");

          // Ensure we can click back to our prior page
          await app.goBack();
          await page.waitForSelector("h1#index");
        });
      });
    });

    test.describe("When the root route has a boundary", () => {
      test.beforeAll(async () => {
        fixture = await createFixture({
          future: {
            v2_routeConvention: true,
          },
          files: getFiles({ includeRootErrorBoundary: true }),
        });
        appFixture = await createAppFixture(fixture, ServerMode.Development);
      });

      test.afterAll(() => appFixture.close());

      test.describe("document requests", () => {
        test("renders root boundary on loader errors", async () => {
          let res = await fixture.requestDocument("/loader-error");
          expect(res.status).toBe(500);
          let text = await res.text();
          expect(text).toMatch("Root Error Boundary");
          expect(text).toMatch("Loader Error");
          expect(text).not.toMatch("Application Error");
        });

        test("renders root boundary on render errors", async () => {
          let res = await fixture.requestDocument("/render-error");
          expect(res.status).toBe(500);
          let text = await res.text();
          expect(text).toMatch("Root Error Boundary");
          expect(text).toMatch("Render Error");
          expect(text).not.toMatch("Application Error");
        });
      });

      test.describe("SPA navigations", () => {
        test("renders root boundary on loader errors", async ({ page }) => {
          let app = new PlaywrightFixture(appFixture, page);
          await app.goto("/");
          await app.clickLink("/loader-error");
          await page.waitForSelector("#root-error-boundary");
          let html = await app.getHtml();
          expect(html).toMatch("Root Error Boundary");
          expect(html).toMatch("Loader Error");
          expect(html).not.toMatch("Application Error");

          // Ensure we can click back to our prior page
          await app.goBack();
          await page.waitForSelector("h1#index");
        });

        test("renders root boundary on render errors", async ({ page }) => {
          let app = new PlaywrightFixture(appFixture, page);
          await app.goto("/");
          await app.clickLink("/render-error");
          await page.waitForSelector("#root-error-boundary");
          let html = await app.getHtml();
          expect(html).toMatch("Root Error Boundary");
          expect(html).toMatch("Render Error");
          expect(html).not.toMatch("Application Error");

          // Ensure we can click back to our prior page
          await app.goBack();
          await page.waitForSelector("h1#index");
        });
      });
    });

    test.describe("When the root route has a boundary but it also throws 😦", () => {
      test.beforeAll(async () => {
        fixture = await createFixture({
          future: {
            v2_routeConvention: true,
          },
          files: getFiles({
            includeRootErrorBoundary: true,
            rootErrorBoundaryThrows: true,
          }),
        });
        appFixture = await createAppFixture(fixture, ServerMode.Development);
      });

      test.afterAll(() => appFixture.close());

      test.describe("document requests", () => {
        test("tries to render root boundary on loader errors but bubbles to default boundary", async () => {
          let res = await fixture.requestDocument("/loader-error");
          expect(res.status).toBe(500);
          let text = await res.text();
          expect(text).toMatch("Unexpected Server Error");
          expect(text).not.toMatch("Application Error");
          expect(text).not.toMatch("Loader Error");
          expect(text).not.toMatch("Root Error Boundary");
        });

        test("tries to render root boundary on render errors but bubbles to default boundary", async () => {
          let res = await fixture.requestDocument("/render-error");
          expect(res.status).toBe(500);
          let text = await res.text();
          expect(text).toMatch("Unexpected Server Error");
          expect(text).not.toMatch("Application Error");
          expect(text).not.toMatch("Render Error");
          expect(text).not.toMatch("Root Error Boundary");
        });
      });

      test.describe("SPA navigations", () => {
        test("tries to render root boundary on loader errors but bubbles to default boundary", async ({
          page,
        }, workerInfo) => {
          let app = new PlaywrightFixture(appFixture, page);
          await app.goto("/");
          await app.clickLink("/loader-error");
          await page.waitForSelector("pre");
          let html = await app.getHtml();
          expect(html).toMatch("Application Error");
          if (workerInfo.project.name === "chromium") {
            expect(html).toMatch("ReferenceError: oh is not defined");
          }
          expect(html).not.toMatch("Loader Error");
          expect(html).not.toMatch("Root Error Boundary");

          // Ensure we can click back to our prior page
          await app.goBack();
          await page.waitForSelector("h1#index");
        });

        test("tries to render root boundary on render errors but bubbles to default boundary", async ({
          page,
        }, workerInfo) => {
          let app = new PlaywrightFixture(appFixture, page);
          await app.goto("/");
          await app.clickLink("/render-error");
          await page.waitForSelector("pre");
          let html = await app.getHtml();
          expect(html).toMatch("Application Error");
          if (workerInfo.project.name === "chromium") {
            expect(html).toMatch("ReferenceError: oh is not defined");
          }
          expect(html).not.toMatch("Render Error");
          expect(html).not.toMatch("Root Error Boundary");

          // Ensure we can click back to our prior page
          await app.goBack();
          await page.waitForSelector("h1#index");
        });
      });
    });
  });
});<|MERGE_RESOLUTION|>--- conflicted
+++ resolved
@@ -1004,21 +1004,15 @@
 
   test.describe("When the root route does not have a boundary", () => {
     test.beforeAll(async () => {
-<<<<<<< HEAD
       fixture = await createFixture(
         {
           files: getFiles({ includeRootErrorBoundary: false }),
+          future: {
+            v2_routeConvention: true,
+          },
         },
         ServerMode.Development
       );
-=======
-      fixture = await createFixture({
-        future: {
-          v2_routeConvention: true,
-        },
-        files: getFiles({ includeRootErrorBoundary: false }),
-      });
->>>>>>> 3dc66b7c
       appFixture = await createAppFixture(fixture, ServerMode.Development);
     });
 
