--- conflicted
+++ resolved
@@ -16,14 +16,7 @@
       },
       assets: {} as any,
       entry: { module: {} as any },
-      future: {
-<<<<<<< HEAD
-        v2_meta: false,
-      },
-=======
-        v2_errorBoundary: false,
-      } as any,
->>>>>>> 114efc21
+      future: {} as any,
     });
 
     let response = await handler(
