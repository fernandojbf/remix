import {
  ReadableStream as NodeReadableStream,
  WritableStream as NodeWritableStream,
} from "@remix-run/web-stream";

import { atob, btoa } from "./base64";
import {
  Blob as NodeBlob,
  File as NodeFile,
  FormData as NodeFormData,
  Headers as NodeHeaders,
  Request as NodeRequest,
  Response as NodeResponse,
  fetch as nodeFetch,
} from "./fetch";

declare global {
  namespace NodeJS {
    interface ProcessEnv {
      NODE_ENV: "development" | "production" | "test";
    }

    interface Global {
      atob: typeof atob;
      btoa: typeof btoa;

      Blob: typeof Blob;
      File: typeof File;

      Headers: typeof Headers;
      Request: typeof Request;
      Response: typeof Response;
      fetch: typeof fetch;
      FormData: typeof FormData;
<<<<<<< HEAD
      ReadableStream: ReadableStream;
      WritableStream: WritableStream;
=======

      ReadableStream: typeof ReadableStream;
      WritableStream: typeof WritableStream;
>>>>>>> 09006c28
    }
  }
}

export function installGlobals() {
  global.atob = atob;
  global.btoa = btoa;

  global.Blob = NodeBlob;
  global.File = NodeFile;

  global.Headers = NodeHeaders as typeof Headers;
  global.Request = NodeRequest as typeof Request;
  global.Response = NodeResponse as unknown as typeof Response;
  global.fetch = nodeFetch as typeof fetch;
  global.FormData = NodeFormData;

  global.ReadableStream = NodeReadableStream;
  global.WritableStream = NodeWritableStream;
}<|MERGE_RESOLUTION|>--- conflicted
+++ resolved
@@ -32,14 +32,9 @@
       Response: typeof Response;
       fetch: typeof fetch;
       FormData: typeof FormData;
-<<<<<<< HEAD
-      ReadableStream: ReadableStream;
-      WritableStream: WritableStream;
-=======
 
       ReadableStream: typeof ReadableStream;
       WritableStream: typeof WritableStream;
->>>>>>> 09006c28
     }
   }
 }
