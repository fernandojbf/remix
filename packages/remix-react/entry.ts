import type { StaticHandlerContext } from "@remix-run/router";

import type { RouteManifest, EntryRoute } from "./routes";
import type { RouteModules } from "./routeModules";

// Object passed to RemixContext.Provider
export interface RemixContextObject {
  manifest: AssetsManifest;
  routeModules: RouteModules;
  serverHandoffString?: string;
  future: FutureConfig;
  abortDelay?: number;
  dev?: { liveReloadPort: number };
}

// Additional React-Router information needed at runtime, but not hydrated
// through RemixContext
export interface EntryContext extends RemixContextObject {
  staticHandlerContext: StaticHandlerContext;
}

type Dev = {
  port?: number;
  appServerPort?: number;
  remixRequestHandlerPath?: string;
  rebuildPollIntervalMs?: number;
};

type VanillaExtractOptions = {
  cache?: boolean;
};

export interface FutureConfig {
  unstable_cssModules: boolean;
  unstable_cssSideEffectImports: boolean;
  unstable_dev: boolean | Dev;
  unstable_postcss: boolean;
  unstable_tailwind: boolean;
<<<<<<< HEAD
  unstable_vanillaExtract: boolean;
=======
  unstable_vanillaExtract: boolean | VanillaExtractOptions;
  v2_errorBoundary: boolean;
>>>>>>> a890d62c
  v2_meta: boolean;
  v2_routeConvention: boolean;
}

export interface AssetsManifest {
  entry: {
    imports: string[];
    module: string;
  };
  routes: RouteManifest<EntryRoute>;
  url: string;
  version: string;
  hmr?: {
    timestamp: number;
    runtime: string;
  };
}<|MERGE_RESOLUTION|>--- conflicted
+++ resolved
@@ -36,12 +36,7 @@
   unstable_dev: boolean | Dev;
   unstable_postcss: boolean;
   unstable_tailwind: boolean;
-<<<<<<< HEAD
-  unstable_vanillaExtract: boolean;
-=======
   unstable_vanillaExtract: boolean | VanillaExtractOptions;
-  v2_errorBoundary: boolean;
->>>>>>> a890d62c
   v2_meta: boolean;
   v2_routeConvention: boolean;
 }
