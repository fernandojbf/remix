--- conflicted
+++ resolved
@@ -39,13 +39,8 @@
     "@remix-run/dev": "^1.4.3",
     "@types/bcryptjs": "^2.4.2",
     "@types/node": "^17.0.31",
-<<<<<<< HEAD
-    "@types/react": "^18.0.12",
-    "@types/react-dom": "^18.0.5",
-=======
     "@types/react": "^18.0.15",
     "@types/react-dom": "^18.0.6",
->>>>>>> 79279b37
     "autoprefixer": "^10.4.7",
     "cross-env": "^7.0.3",
     "npm-run-all": "^4.1.5",
