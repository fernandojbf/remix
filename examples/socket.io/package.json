{
  "name": "remix-example-socket.io",
  "private": true,
  "description": "",
  "license": "",
  "sideEffects": false,
  "scripts": {
    "build": "remix build",
    "dev": "remix dev",
    "start": "cross-env NODE_ENV=production node server/index.js",
    "start:dev": "cross-env NODE_ENV=development node server/index.js"
  },
  "dependencies": {
    "@remix-run/express": "1.3.5",
    "@remix-run/node": "1.3.5",
    "@remix-run/react": "1.3.5",
    "compression": "^1.7.4",
    "cross-env": "^7.0.3",
    "express": "^4.17.3",
    "morgan": "^1.10.0",
<<<<<<< HEAD
    "react": "18.0.0",
    "react-dom": "18.0.0",
    "remix": "1.3.4",
=======
    "react": "^17.0.2",
    "react-dom": "^17.0.2",
>>>>>>> 9aba8b51
    "socket.io": "^4.4.1",
    "socket.io-client": "^4.4.1"
  },
  "devDependencies": {
    "@remix-run/dev": "1.3.5",
    "@remix-run/eslint-config": "1.3.5",
    "@types/react": "^17.0.39",
    "@types/react-dom": "^17.0.13",
    "eslint": "^8.10.0",
    "typescript": "^4.6.2"
  },
  "engines": {
    "node": ">=14"
  }
}<|MERGE_RESOLUTION|>--- conflicted
+++ resolved
@@ -18,14 +18,8 @@
     "cross-env": "^7.0.3",
     "express": "^4.17.3",
     "morgan": "^1.10.0",
-<<<<<<< HEAD
-    "react": "18.0.0",
-    "react-dom": "18.0.0",
-    "remix": "1.3.4",
-=======
     "react": "^17.0.2",
     "react-dom": "^17.0.2",
->>>>>>> 9aba8b51
     "socket.io": "^4.4.1",
     "socket.io-client": "^4.4.1"
   },
