--- conflicted
+++ resolved
@@ -17,11 +17,7 @@
 import {
   createCookieSessionStorage,
   redirect,
-<<<<<<< HEAD
-} from "@remix-run/node";
-=======
 } from "@remix-run/{runtime}";
->>>>>>> e2ea9e42
 
 // somewhere you've got a session storage
 const { getSession } = createCookieSessionStorage();
