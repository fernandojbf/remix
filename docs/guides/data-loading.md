--- conflicted
+++ resolved
@@ -38,11 +38,7 @@
     <div>
       <h1>Products</h1>
       {products.map((product) => (
-<<<<<<< HEAD
-        <div>{product.name}</div>
-=======
         <div key={product.id}>{product.name}</div>
->>>>>>> 7a4279a5
       ))}
     </div>
   );
@@ -121,11 +117,7 @@
   return (
     <ul>
       {gists.map((gist) => (
-<<<<<<< HEAD
-        <li>
-=======
         <li key={gist.id}>
->>>>>>> 7a4279a5
           <a href={gist.html_url}>{gist.id}</a>
         </li>
       ))}
